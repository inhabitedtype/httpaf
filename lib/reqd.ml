--- conflicted
+++ resolved
@@ -37,11 +37,7 @@
 module Response_state = struct
   type t =
     | Waiting
-<<<<<<< HEAD
-    | Upgrade of Response.t
-=======
     | Upgrade   of Response.t
->>>>>>> origin/http-upgrades
     | Fixed     of Response.t
     | Streaming of Response.t * Body.Writer.t
 end
@@ -259,19 +255,13 @@
   t.persistent
 
 let input_state t : Input_state.t =
-<<<<<<< HEAD
   match t.response_state with
   | Upgrade _ -> Upgraded
   | Waiting when Request.is_upgrade t.request -> Waiting
   | _ ->
-    if Body.is_closed t.request_body
+    if Body.Reader.is_closed t.request_body
     then Complete
     else Ready
-=======
-  if Body.Reader.is_closed t.request_body
-  then Complete
-  else Ready
->>>>>>> aaeffb9e
 ;;
 
 let output_state t : Output_state.t =
