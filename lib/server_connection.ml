--- conflicted
+++ resolved
@@ -174,28 +174,19 @@
     shutdown_reader t;
     let writer = t.writer in
     t.error_handler ?request error (fun headers ->
-<<<<<<< HEAD
       let response = Response.create ~headers status in
       Writer.write_response writer response;
-      let body_writer =
-        let encoding =
-          (* If we can't work it out, just say `Close_delimited -- i.e. just do our best to
-             get the bytes delivered to the client. *)
-          match request with
-          | None -> `Close_delimited
-          | Some request ->
-            match Response.body_length ~request_method:request.meth response with
-            | `Fixed _ | `Close_delimited | `Chunked as encoding -> encoding
-            | `Error _ -> `Close_delimited
-        in
-        Body_writer.of_faraday (Writer.faraday writer) writer ~encoding
+      let encoding =
+        (* If we can't work it out, just say `Close_delimited -- i.e. just do our best to
+           get the bytes delivered to the client. *)
+        match request with
+        | None -> `Close_delimited
+        | Some request ->
+          match Response.body_length ~request_method:request.meth response with
+          | `Fixed _ | `Close_delimited | `Chunked as encoding -> encoding
+          | `Error _ -> `Close_delimited
       in
-      Body.Writer body_writer);
-=======
-      Writer.write_response writer (Response.create ~headers status);
-      Body.Writer.of_faraday (Writer.faraday writer)
-        ~when_ready_to_write:(fun () -> Writer.wakeup writer));
->>>>>>> aaeffb9e
+      Body.Writer.of_faraday (Writer.faraday writer) writer ~encoding);
   end
 
 let report_exn t exn =
