--- conflicted
+++ resolved
@@ -146,37 +146,22 @@
       trace "read: finished";
       t.read_loop ();
       res
-<<<<<<< HEAD
     | `Yield | `Close | `Upgrade as op ->
         Alcotest.failf "Read attempted during operation: %a"
           Read_operation.pp_hum op
-=======
-    | `Yield | `Close as op ->
-      Alcotest.failf "Read attempted during operation: %a"
-        Read_operation.pp_hum op
->>>>>>> 36f040a2
   ;;
 
   let do_write t f =
     match current_write_operation t with
     | `Write bufs ->
-<<<<<<< HEAD
-        let res = f t.server_connection bufs in
-        t.write_loop ();
-        res
-    | `Yield | `Close _ | `Upgrade as op ->
-        Alcotest.failf "Write attempted during operation: %a"
-          Write_operation.pp_hum op
-=======
       trace "write: start";
       let res = f t.server_connection bufs in
       trace "write: finished";
       t.write_loop ();
       res
-    | `Yield | `Close _ as op ->
+    | `Yield | `Close _ | `Upgrade as op ->
       Alcotest.failf "Write attempted during operation: %a"
         Write_operation.pp_hum op
->>>>>>> 36f040a2
   ;;
 
   let on_reader_unyield t f =
