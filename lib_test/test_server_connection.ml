--- conflicted
+++ resolved
@@ -940,50 +940,6 @@
   write_response t response ~body:"done";
 ;;
 
-<<<<<<< HEAD
-let test_upgrade () =
-  let upgrade_headers =["Connection", "upgrade" ; "Upgrade", "foo"] in
-  let request_handler reqd =
-    Reqd.respond_with_upgrade reqd
-      (Headers.of_list upgrade_headers)
-  in
-  let t = create request_handler in
-  read_request t
-    (Request.create `GET "/"
-       ~headers:(Headers.of_list (("Content-Length", "0") :: upgrade_headers)));
-  Alcotest.check read_operation "Reader is `Upgrade" `Upgrade (current_read_operation t);
-  write_response t
-    (Response.create `Switching_protocols ~headers:(Headers.of_list upgrade_headers));
-  Alcotest.check write_operation "Writer is `Upgrade" `Upgrade (current_write_operation t);
-;;
-
-let test_upgrade_where_server_does_not_upgrade () =
-  let upgrade_headers =["Connection", "upgrade" ; "Upgrade", "foo"] in
-  let reqd_ref = ref None in
-  let request_handler reqd = reqd_ref := Some reqd in
-  let t = create request_handler in
-  read_request t
-    (Request.create `GET "/"
-       ~headers:(Headers.of_list (("Content-Length", "0") :: upgrade_headers)));
-  (* At this point, we don't know if the response handler will call respond_with_upgrade
-     or not. So we pause the reader until that is determined. *)
-  Alcotest.check read_operation "Reader is `Yield during upgrade negotiation"
-    `Yield (current_read_operation t);
-
-  (* Now pretend the user doesn't want to do the upgrade and make sure we close the
-     connection *)
-  let reqd = Option.get !reqd_ref in
-  let response = Response.create `Bad_request ~headers:(Headers.encoding_fixed 0) in
-  Reqd.respond_with_string reqd response "";
-  write_response t response;
-
-  (* The connection is left healthy and can be used for more requests *)
-  read_request t (Request.create `GET "/" ~headers:(Headers.encoding_fixed 0));
-  let reqd = Option.get !reqd_ref in
-  let response = Response.create `OK ~headers:(Headers.encoding_fixed 0) in
-  Reqd.respond_with_string reqd response "";
-  write_response t response;
-=======
 let test_shutdown_in_request_handler () =
   let request = Request.create `GET "/" in
   let rec t =
@@ -1095,7 +1051,6 @@
   ignore respond;
   reader_closed t;
   writer_closed t;
->>>>>>> 9faf49c4
 ;;
 
 let tests =
@@ -1127,10 +1082,6 @@
   ; "multiple requests with eof", `Quick, test_multiple_requests_in_single_read_with_eof
   ; "parse failure after checkpoint", `Quick, test_parse_failure_after_checkpoint
   ; "response finished before body read", `Quick, test_response_finished_before_body_read
-<<<<<<< HEAD
-  ; "test upgrades", `Quick, test_upgrade
-  ; "test upgrade where server does not upgrade", `Quick, test_upgrade_where_server_does_not_upgrade
-=======
   ; "shutdown in request handler", `Quick, test_shutdown_in_request_handler
   ; "shutdown during asynchronous request", `Quick, test_shutdown_during_asynchronous_request
   ; "upgrade", `Quick, test_upgrade
@@ -1139,5 +1090,4 @@
   ; "upgrade with bad body length", `Quick, test_upgrade_with_bad_body_length
   ; "asynchronous upgrade", `Quick, test_asynchronous_upgrade
   ; "upgrade interrupted by shutdown", `Quick, test_upgrade_interrupted_by_shutdown
->>>>>>> 9faf49c4
   ]