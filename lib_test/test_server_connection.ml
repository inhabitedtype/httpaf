--- conflicted
+++ resolved
@@ -295,22 +295,14 @@
   let request_body  = Reqd.request_body reqd in
   let response_body = Reqd.respond_with_streaming reqd response in
   let rec on_read buffer ~off ~len =
-<<<<<<< HEAD
-    Body.write_string response_body (Bigstringaf.substring ~off ~len buffer);
-    Body.flush response_body (fun () ->
-      Body.schedule_read request_body ~on_eof ~on_read)
-  and on_eof () =
-    print_endline "echo handler eof";
-    Body.close_writer response_body
-  in
-  Body.schedule_read request_body ~on_eof ~on_read;
-=======
     Body.Writer.write_string response_body (Bigstringaf.substring ~off ~len buffer);
     Body.Writer.flush response_body (fun () ->
       Body.Reader.schedule_read request_body ~on_eof ~on_read)
-    and on_eof () = print_endline "got eof"; Body.Writer.close response_body in
+  and on_eof () =
+    print_endline "echo handler eof";
+    Body.Writer.close response_body
+  in
   Body.Reader.schedule_read request_body ~on_eof ~on_read;
->>>>>>> aaeffb9e
 ;;
 
 let streaming_handler ?(flush=false) response writes reqd =
@@ -927,8 +919,8 @@
     error_queue := Some error;
     continue := (fun () ->
       let resp_body = start_response Headers.empty in
-      Body.write_string resp_body "got an error";
-      Body.close_writer resp_body);
+      Body.Writer.write_string resp_body "got an error";
+      Body.Writer.close resp_body);
   in
   let request_handler _reqd = assert false in
   let t = create ~error_handler request_handler in
