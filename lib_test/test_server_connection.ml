open Httpaf
open Helpers

let trace fmt = Format.ksprintf (Format.printf "%s\n") fmt

let request_error_pp_hum fmt = function
  | `Bad_request           -> Format.fprintf fmt "Bad_request"
  | `Bad_gateway           -> Format.fprintf fmt "Bad_gateway"
  | `Internal_server_error -> Format.fprintf fmt "Internal_server_error"
  | `Exn exn               -> Format.fprintf fmt "Exn (%s)" (Printexc.to_string exn)
;;

module Alcotest = struct
  include Alcotest

  let request_error = Alcotest.of_pp request_error_pp_hum

  let request = Alcotest.of_pp (fun fmt req ->
    Format.fprintf fmt "%s" (request_to_string req))
  ;;
end

module Runtime : sig
  type t

  val create
    :  ?config:Config.t
    -> ?error_handler:Server_connection.error_handler
    -> Server_connection.request_handler
    -> t

  val current_read_operation : t -> Read_operation.t
  val current_write_operation : t -> Write_operation.t

  val do_read : t -> (Server_connection.t -> 'a) -> 'a
  val do_write : t -> (Server_connection.t -> Bigstringaf.t IOVec.t list -> 'a) -> 'a

  (** Returns a [ref] that is set to [true] after the callback was fired *)
  val on_reader_unyield : t -> (unit -> unit) -> bool ref
  val on_writer_unyield : t -> (unit -> unit) -> bool ref

  val report_exn : t -> exn -> unit

  val shutdown : t -> unit
end = struct
  open Server_connection

  type t =
    { server_connection : Server_connection.t
    ; mutable read_operation : [`Initial | Read_operation.t]
    ; mutable write_operation : [`Initial | Write_operation.t]
    ; read_loop : (unit -> unit)
    ; write_loop : (unit -> unit)
    ; mutable read_unyield_hook : (unit -> unit) option
    ; mutable write_unyield_hook : (unit -> unit) option
    }

  let rec read_step t =
    match next_read_operation t.server_connection with
    | `Read ->
      trace "reader: Read";
      t.read_operation <- `Read
    | `Yield ->
      trace "reader: Yield";
      t.read_operation <- `Yield;
      yield_reader t.server_connection (fun () ->
        trace "reader: Yield callback";
        read_step t;
        t.read_unyield_hook |> Option.iter (fun f ->
          t.read_unyield_hook <- None;
          f ()))
    | `Close ->
      trace "reader: Close";
      t.read_operation <- `Close
    | `Upgrade ->
      trace "reader: Upgrade";
      t.read_operation <- `Upgrade
  ;;

  let rec write_step t =
    match next_write_operation t.server_connection with
    | `Write xs ->
      trace "writer: Write";
      t.write_operation <- `Write xs
    | `Yield ->
      t.write_operation <- `Yield;
      trace "writer: Yield";
      yield_writer t.server_connection (fun () ->
        trace "writer: Yield callback";
        write_step t;
        t.write_unyield_hook |> Option.iter (fun f ->
          t.write_unyield_hook <- None;
          f ()))
    | `Close n ->
      trace "writer: Close";
      t.write_operation <- `Close n
    | `Upgrade ->
      trace "writer: Upgrade";
      t.write_operation <- `Upgrade
  ;;

  let create ?config ?error_handler request_handler =
    let rec t =
      lazy (
        { server_connection = create ?config ?error_handler request_handler
        ; read_operation = `Initial
        ; write_operation = `Initial
        ; read_loop = (fun () -> read_step (Lazy.force_val t))
        ; write_loop = (fun () -> write_step (Lazy.force_val t))
        ; read_unyield_hook = None
        ; write_unyield_hook = None
        })
    in
    let t = Lazy.force_val t in
    t.read_loop ();
    t.write_loop ();
    t
  ;;

  let current_read_operation t =
    match t.read_operation with
    | `Initial -> assert false
    | `Read | `Yield | `Close | `Upgrade as op -> op
  ;;

  let current_write_operation t =
    match t.write_operation with
    | `Initial -> assert false
    | `Write _ | `Yield | `Close _ | `Upgrade as op -> op
  ;;

  let do_read t f =
    match current_read_operation t with
    | `Read ->
      let res = f t.server_connection in
      t.read_loop ();
      res
    | `Yield | `Close | `Upgrade as op ->
        Alcotest.failf "Read attempted during operation: %a"
          Read_operation.pp_hum op
  ;;

  let do_write t f =
    match current_write_operation t with
    | `Write bufs ->
        let res = f t.server_connection bufs in
        t.write_loop ();
        res
    | `Yield | `Close _ | `Upgrade as op ->
        Alcotest.failf "Write attempted during operation: %a"
          Write_operation.pp_hum op
  ;;

  let on_reader_unyield t f =
    let called = ref false in
    assert (Option.is_none t.read_unyield_hook);
    t.read_unyield_hook <- Some (fun () -> called := true; f ());
    called
  ;;

  let on_writer_unyield t f =
    let called = ref false in
    assert (Option.is_none t.write_unyield_hook);
    t.write_unyield_hook <- Some (fun () -> called := true; f ());
    called
  ;;

  let report_exn t = Server_connection.report_exn t.server_connection

  let shutdown t = Server_connection.shutdown t.server_connection
end

open Runtime

let read ?(eof=false) t str ~off ~len =
  do_read t (fun conn ->
    if eof
    then Server_connection.read_eof conn str ~off ~len
    else Server_connection.read     conn str ~off ~len)
;;

let read_eof = read ~eof:true

let feed_string ?eof t str =
  let len = String.length str in
  let input = Bigstringaf.of_string str ~off:0 ~len in
  read ?eof t input ~off:0 ~len
;;

let read_string ?eof t str =
  let c = feed_string ?eof t str in
  Alcotest.(check int) "read consumes all input" (String.length str) c;
;;

let read_request ?eof t r =
  let request_string = request_to_string r in
  read_string ?eof t request_string
;;

let reader_ready t =
  Alcotest.check read_operation "Reader is ready"
    `Read (current_read_operation t);
;;

let reader_yielded t =
  Alcotest.check read_operation "Reader is in a yield state"
    `Yield (current_read_operation t);
;;

let reader_closed t =
  Alcotest.check read_operation "Reader is closed"
    `Close (current_read_operation t);
;;

let reader_upgraded t =
  Alcotest.check read_operation "Reader is upgraded"
    `Upgrade (current_read_operation t);
;;

(* Checks that the [len] prefixes of expected and the write match, and returns
   the rest. *)
let write_partial_string ?(msg="output written") t expected len =
  do_write t (fun conn bufs ->
    let actual =
      String.sub (Write_operation.iovecs_to_string bufs) 0 len
    in
    Alcotest.(check string) msg (String.sub expected 0 len) actual;
    Server_connection.report_write_result conn (`Ok len);
    String.sub expected len (String.length expected - len));
;;

let write_string ?(msg="output written") t expected =
  do_write t (fun conn bufs ->
    let len = String.length expected in
    let actual = Write_operation.iovecs_to_string bufs in
    Alcotest.(check string) msg expected actual;
    Server_connection.report_write_result conn (`Ok len));
;;


let write_response ?(msg="response written") ?body t r =
  let response_string = response_to_string ?body r in
  write_string ~msg t response_string
;;

let write_eof t =
  do_write t (fun conn _ ->
    Server_connection.report_write_result conn `Closed)
;;

let writer_ready t =
  let is_write =
    Alcotest.testable Write_operation.pp_hum (fun a b ->
      match a, b with
      | `Write _, `Write _ -> true
      | _ -> false)
  in
  Alcotest.check is_write "Writer is ready"
    (`Write []) (current_write_operation t);
;;

let writer_yielded t =
  Alcotest.check write_operation "Writer is in a yield state"
    `Yield (current_write_operation t);
;;

let writer_closed ?(unread = 0) t =
  Alcotest.check write_operation "Writer is closed"
    (`Close unread) (current_write_operation t);
;;

let writer_upgraded t =
  Alcotest.check write_operation "Writer is upgraded"
    `Upgrade (current_write_operation t);
;;

let connection_is_shutdown t =
  reader_closed t;
  writer_closed t;
;;

let request_handler_with_body body reqd =
  Body.Reader.close (Reqd.request_body reqd);
  Reqd.respond_with_string reqd (Response.create `OK) body
;;

let default_request_handler reqd =
  request_handler_with_body "" reqd
;;

let echo_handler response reqd =
  let request_body  = Reqd.request_body reqd in
  let response_body = Reqd.respond_with_streaming reqd response in
  let rec on_read buffer ~off ~len =
    Body.Writer.write_string response_body (Bigstringaf.substring ~off ~len buffer);
    Body.Writer.flush response_body (fun () ->
      Body.Reader.schedule_read request_body ~on_eof ~on_read)
    and on_eof () = print_endline "got eof"; Body.Writer.close response_body in
  Body.Reader.schedule_read request_body ~on_eof ~on_read;
;;

let streaming_handler ?(flush=false) response writes reqd =
  let writes = ref writes in
  let request_body = Reqd.request_body reqd in
  Body.Reader.close request_body;
  let body = Reqd.respond_with_streaming ~flush_headers_immediately:flush reqd response in
  let rec write () =
    match !writes with
    | [] -> Body.Writer.close body
    | w :: ws ->
      Body.Writer.write_string body w;
      writes := ws;
      Body.Writer.flush body write
  in
  write ();
;;

let capture_handler () =
  let fail _ = failwith "Captured handler was not invoked" in
  let capture = ref fail in
  let respond reqd f =
    capture := fail;
    f reqd
  in
  capture, (fun reqd -> capture := respond reqd)
;;

let synchronous_raise reqd =
  Reqd.report_exn reqd (Failure "caught this exception")
;;

let error_handler ?request:_ _error start_response =
  let resp_body = start_response Headers.empty in
  Body.Writer.write_string resp_body "got an error";
  Body.Writer.close resp_body
;;

let test_initial_reader_state () =
  let t = create default_request_handler in
  Alcotest.check read_operation "A new reader wants input"
    `Read (current_read_operation t);
;;

let test_reader_is_closed_after_eof () =
  let t = create default_request_handler in
  let c = read_eof t Bigstringaf.empty ~off:0 ~len:0 in
  Alcotest.(check int) "read_eof with no input returns 0" 0 c;
  connection_is_shutdown t;

  let t = create default_request_handler in
  let c = read t Bigstringaf.empty ~off:0 ~len:0 in
  Alcotest.(check int) "read with no input returns 0" 0 c;
  let c = read_eof t Bigstringaf.empty ~off:0 ~len:0; in
  Alcotest.(check int) "read_eof with no input returns 0" 0 c;
  connection_is_shutdown t;
;;

let test_single_get () =
  (* Single GET *)
  let t = create default_request_handler in
  read_request   t (Request.create `GET "/");
  write_response t (Response.create `OK);

  (* Single GET, close the connection *)
  let t = create default_request_handler in
  read_request   t (Request.create `GET "/" ~headers:Headers.connection_close);
  write_response t (Response.create `OK);
  connection_is_shutdown t;

  (* Single GET, with reponse body *)
  let response_body = "This is a test" in
  let t = create (request_handler_with_body response_body) in
  read_request   t (Request.create `GET "/" ~headers:Headers.connection_close);
  write_response t
    ~body:response_body
    (Response.create `OK);
  connection_is_shutdown t;
;;

let test_asynchronous_response () =
  let response_body = "hello, world!" in
  let response_body_length = String.length response_body in
  let response =
    Response.create `OK ~headers:(Headers.encoding_fixed response_body_length) in
  let continue = ref (fun () -> ()) in
  let t = create (fun reqd ->
    continue := fun () ->
      Body.Reader.close (Reqd.request_body reqd);
      let data = Bigstringaf.of_string ~off:0 ~len:response_body_length response_body in
      let size = Bigstringaf.length data in
      let response = Response.create `OK ~headers:(Headers.encoding_fixed size) in
      let response_body =
        Reqd.respond_with_streaming reqd response in
      Body.Writer.write_bigstring response_body data;
      Body.Writer.close response_body)
   in
  read_request   t (Request.create `GET "/");
  reader_yielded t;
  writer_yielded t;
  !continue ();
  write_response t ~body:response_body response;
  read_request   t (Request.create `GET "/");
  reader_yielded t;
  writer_yielded t;
  !continue ();
  write_response t ~body:response_body response
;;

let test_echo_post () =
  let request = Request.create `GET "/" ~headers:Headers.encoding_chunked in

  (* Echo a single chunk *)
  let response = Response.create `OK ~headers:Headers.encoding_chunked in
  let t = create (echo_handler response) in
  read_request t request;
  read_string  t "e\r\nThis is a test";
  write_response t
    ~body:"e\r\nThis is a test\r\n"
    response;
  read_string  t "\r\n0\r\n";
  write_string t "0\r\n\r\n";
  writer_yielded t;

  (* Echo two chunks *)
  let response = Response.create `OK ~headers:Headers.encoding_chunked in
  let t = create (echo_handler response) in
  read_request t request;
  read_string  t "e\r\nThis is a test";
  write_response t
    ~body:"e\r\nThis is a test\r\n"
    response;
  read_string  t "\r\n21\r\n... that involves multiple chunks";
  write_string t "21\r\n... that involves multiple chunks\r\n";
  read_string  t "\r\n0\r\n";
  write_string t "0\r\n\r\n";
  writer_yielded t;

  (* Echo and close *)
  let response =
    Response.create `OK ~headers:Headers.connection_close
  in
  let t = create (echo_handler response) in
  read_request t request;
  read_string  t "e\r\nThis is a test";
  write_response t
    ~body:"This is a test"
    response;
  read_string  t "\r\n21\r\n... that involves multiple chunks";
  read_string  t "\r\n0\r\n";
  write_string t "... that involves multiple chunks";
  connection_is_shutdown t;
;;

let test_streaming_response () =
  let request  = Request.create `GET "/" in
  let response = Response.create `OK in

  let t = create (streaming_handler response ["Hello "; "world!"]) in
  read_request   t request;
  write_response t
    ~body:"Hello "
    response;
  write_string   t "world!";
  writer_yielded t;
;;

let test_asynchronous_streaming_response () =
  let request  = Request.create `GET "/" ~headers:Headers.connection_close in
  let response = Response.create `OK in

  let body = ref None in
  let t = create (fun reqd ->
    body := Some (Reqd.respond_with_streaming reqd response))
  in

  writer_yielded t;
  let writer_woken_up =
    on_writer_unyield t (fun () ->
      write_response t ~body:"Hello " response)
  in

  read_request t request;
  let body =
    match !body with
    | None -> failwith "no body found"
    | Some body -> body
  in
  Body.Writer.write_string body "Hello ";
  Alcotest.(check bool) "Writer not woken up"
    false !writer_woken_up;
  Body.Writer.flush body ignore;
  Alcotest.(check bool) "Writer woken up"
    true !writer_woken_up;

  writer_yielded t;
  let writer_woken_up =
    on_writer_unyield t (fun () ->
      write_string t "world!";
      writer_closed t)
  in
  Body.Writer.write_string body "world!";
  Alcotest.(check bool) "Writer not woken up"
    false !writer_woken_up;
  Body.Writer.close body;
  Alcotest.(check bool) "Writer woken up"
    true !writer_woken_up
;;

let test_asynchronous_streaming_response_with_immediate_flush () =
  let request  = Request.create `GET "/" ~headers:Headers.connection_close in
  let response = Response.create `OK in

  let body = ref None in
  let t = create (fun reqd ->
    body := Some (Reqd.respond_with_streaming reqd response ~flush_headers_immediately:true))
  in
  writer_yielded t;
  let writer_woken_up =
    on_writer_unyield t (fun () ->
      write_response t response);
  in
  Alcotest.(check bool) "Writer not woken up"
    false !writer_woken_up;

  read_request t request;
  let body =
    match !body with
    | None -> failwith "no body found"
    | Some body -> body
  in
  Alcotest.(check bool) "Writer woken up"
    true !writer_woken_up;

  writer_yielded t;
  let writer_woken_up =
    on_writer_unyield t (fun () ->
      writer_closed t)
  in
  Body.Writer.close body;
  Alcotest.(check bool) "Writer woken up"
    true !writer_woken_up
;;

let test_empty_fixed_streaming_response () =
  let request  = Request.create `GET "/" in
  let response = Response.create `OK ~headers:(Headers.encoding_fixed 0) in

  let t = create (streaming_handler response []) in
  read_request   t request;
  write_response t response;
  writer_yielded t;
;;

let test_empty_chunked_streaming_response () =
  let request  = Request.create `GET "/" in
  let response = Response.create `OK ~headers:Headers.encoding_chunked in

  let t = create (streaming_handler response []) in
  read_request   t request;
  write_response t response
    ~body:"0\r\n\r\n";
  writer_yielded t;
;;

let test_multiple_get () =
  let t = create default_request_handler in
  read_request   t (Request.create `GET "/");
  write_response t (Response.create `OK);
  read_request   t (Request.create `GET "/");
  write_response t (Response.create `OK);
;;

let test_connection_error () =
  let t = create ~error_handler (fun _ -> assert false) in
  let writer_woken_up = on_writer_unyield t ignore in
  report_exn t (Failure "connection failure");
  Alcotest.(check bool) "Writer woken up"
    true !writer_woken_up;
  write_response t
    ~msg:"Error response written"
    (Response.create `Internal_server_error)
    ~body:"got an error"
;;

let test_synchronous_error () =
  let t = create ~error_handler synchronous_raise in
  let writer_woken_up = on_writer_unyield t ignore in
  read_request t (Request.create `GET "/");
  Alcotest.check read_operation "Error shuts down the reader"
    `Close (current_read_operation t);
  Alcotest.(check bool) "Writer woken up"
    true !writer_woken_up;
  (* This shows up in two flushes because [Reqd] creates error reposnses with
     [~flush_headers_immediately:true] *)
  write_response t ~msg:"Error response written"
    (Response.create `Internal_server_error);
  write_string t "got an error";
;;

let test_synchronous_error_asynchronous_handling () =
  let continue = ref (fun () -> ()) in
  let error_handler ?request error start_response =
    continue := (fun () ->
      error_handler ?request error start_response)
  in
  let t = create ~error_handler synchronous_raise in
  writer_yielded t;
  let writer_woken_up = on_writer_unyield t ignore in
  read_request t (Request.create `GET "/");
  Alcotest.check read_operation "Error shuts down the reader"
    `Close (current_read_operation t);
  Alcotest.(check bool) "Writer not woken up"
    false !writer_woken_up;
  !continue ();
  Alcotest.(check bool) "Writer woken up"
    true !writer_woken_up;
  (* This shows up in two flushes because [Reqd] creates error reposnses with
     [~flush_headers_immediately:true] *)
  write_response t ~msg:"Error response written"
    (Response.create `Internal_server_error);
  write_string t "got an error";
;;


let test_asynchronous_error () =
  let continue = ref (fun () -> ()) in
  let asynchronous_raise reqd =
    continue := (fun () -> synchronous_raise reqd)
  in
  let t = create ~error_handler asynchronous_raise in
  writer_yielded t;
  let writer_woken_up = on_writer_unyield t ignore in
  read_request t (Request.create `GET "/");
  Alcotest.(check bool) "Writer not woken up"
    false !writer_woken_up;
  reader_yielded t;
  !continue ();
  (* XXX(dpatti): I don't think anything is actually waking the reader up
   * Alcotest.check read_operation "Error shuts down the reader"
   *   `Close (current_read_operation t);
   *)
  Alcotest.(check bool) "Writer woken up"
    true !writer_woken_up;
  (* This shows up in two flushes because [Reqd] creates error reposnses with
     [~flush_headers_immediately:true] *)
  write_response t ~msg:"Error response written"
    (Response.create `Internal_server_error);
  write_string t "got an error";
;;

let test_asynchronous_error_asynchronous_handling () =
  let continue_request = ref (fun () -> ()) in
  let asynchronous_raise reqd =
    continue_request := (fun () -> synchronous_raise reqd)
  in
  let continue_error = ref (fun () -> ()) in
  let error_handler ?request error start_response =
    continue_error := (fun () ->
      error_handler ?request error start_response)
  in
  let t = create ~error_handler asynchronous_raise in
  writer_yielded t;
  let writer_woken_up = on_writer_unyield t ignore in
  read_request t (Request.create `GET "/");
  Alcotest.(check bool) "Writer not woken up"
    false !writer_woken_up;
  reader_yielded t;
  !continue_request ();
  Alcotest.(check bool) "Writer not woken up"
    false !writer_woken_up;
  !continue_error ();
  (* XXX(dpatti): I don't think anything is actually waking the reader up
   * Alcotest.check read_operation "Error shuts down the reader"
   *   `Close (current_read_operation t);
   *)
  Alcotest.(check bool) "Writer woken up"
    true !writer_woken_up;
  (* This shows up in two flushes because [Reqd] creates error reposnses with
     [~flush_headers_immediately:true] *)
  write_response t ~msg:"Error response written"
    (Response.create `Internal_server_error);
  write_string t "got an error";
;;

let test_chunked_encoding () =
  let request_handler reqd =
    let response = Response.create `OK ~headers:Headers.encoding_chunked in
    let resp_body = Reqd.respond_with_streaming reqd response in
    Body.Writer.write_string resp_body "First chunk";
    Body.Writer.flush resp_body (fun () ->
      Body.Writer.write_string resp_body "Second chunk";
      Body.Writer.close resp_body);
  in
  let t = create ~error_handler request_handler in
  writer_yielded t;
  read_request t (Request.create `GET "/");
  write_response t
    ~msg:"First chunk written"
    ~body:"b\r\nFirst chunk\r\n"
    (Response.create `OK ~headers:Headers.encoding_chunked);
  write_string t
    ~msg:"Second chunk"
    "c\r\nSecond chunk\r\n";
  write_string t
    ~msg:"Final chunk written"
    "0\r\n\r\n";
  Alcotest.check read_operation "Keep-alive"
    `Read (current_read_operation t);
;;

let test_blocked_write_on_chunked_encoding () =
  let request_handler reqd =
    let response = Response.create `OK ~headers:Headers.encoding_chunked in
    let resp_body = Reqd.respond_with_streaming reqd response in
    Body.Writer.write_string resp_body "gets partially written";
    Body.Writer.flush resp_body ignore;
    (* Response body never gets closed but for the purposes of the test, that's
     * OK. *)
  in
  let t = create ~error_handler request_handler in
  writer_yielded t;
  read_request t (Request.create `GET "/");
  let response_bytes =
    "HTTP/1.1 200 OK\r\ntransfer-encoding: chunked\r\n\r\n16\r\ngets partially written\r\n"
  in
  let second_write =
    write_partial_string t ~msg:"first write" response_bytes 16
  in
  write_string t ~msg:"second write" second_write
;;

let test_unexpected_eof () =
  let t = create default_request_handler in
  read_request   t (Request.create `GET "/");
  write_eof      t;
  writer_closed  t ~unread:19;
;;

let test_input_shrunk () =
  let continue_response = ref (fun () -> ()) in
  let error_handler ?request:_ _ = assert false in
  let request_handler reqd =
    Alcotest.(check (list (pair string string)))
      "got expected headers"
      [ "Host"           , "example.com"
      ; "Connection"     , "close"
      ; "Accept"         , "application/json, text/plain, */*"
      ; "Accept-Language", "en-US,en;q=0.5" ]
      (Headers.to_list (Reqd.request reqd).headers);
    Body.Reader.close (Reqd.request_body reqd);
    continue_response := (fun () ->
      Reqd.respond_with_string reqd (Response.create `OK) "");
  in
  let t = create ~error_handler request_handler in
  reader_ready t;
  writer_yielded t;
  let writer_woken_up =
    on_writer_unyield t (fun () ->
      write_response t (Response.create `OK))
  in
  let len = feed_string t "GET /v1/b HTTP/1.1\r\nH" in
  Alcotest.(check int) "partial read" 20 len;
  read_string t "Host: example.com\r\n\
Connection: close\r\n\
Accept: application/json, text/plain, */*\r\n\
Accept-Language: en-US,en;q=0.5\r\n\r\n";
  Alcotest.(check bool) "Writer not woken up"
    false !writer_woken_up;
  reader_closed t;
  !continue_response ();
  Alcotest.(check bool) "Writer woken up"
    true !writer_woken_up;
  writer_closed t;
;;

let test_failed_request_parse () =
  let error_handler_fired = ref false in
  let error_handler ?request error start_response =
    error_handler_fired := true;
    Alcotest.(check (option request)) "No parsed request"
      None request;
    Alcotest.(check request_error) "Request error"
      `Bad_request error;
    start_response Headers.empty |> Body.Writer.close;
  in
  let request_handler _reqd = assert false in
  let t = create ~error_handler request_handler in
  reader_ready t;
  writer_yielded t;
  let writer_woken_up = on_writer_unyield t ignore in
  let len = feed_string t "GET /v1/b HTTP/1.1\r\nHost : example.com\r\n\r\n" in
  (* Reads through the end of "Host" *)
  Alcotest.(check int) "partial read" 24 len;
  reader_closed t;
  Alcotest.(check bool) "Error handler fired"
    true !error_handler_fired;
  Alcotest.(check bool) "Writer woken up"
    true !writer_woken_up;
  write_response t (Response.create `Bad_request);
;;

let test_bad_request () =
  (* A `Bad_request is returned in a number of cases surrounding
     transfer-encoding or content-length headers. *)
  let request = Request.create `GET "/" ~headers:(Headers.encoding_fixed (-1)) in
  let error_handler_fired = ref false in
  let error_handler ?request:request' error start_response =
    error_handler_fired := true;
    Alcotest.(check (option request)) "Parsed request"
      (Some request) request';
    Alcotest.(check request_error) "Request error"
      `Bad_request error;
    start_response Headers.empty |> Body.Writer.close;
  in
  let request_handler _reqd = assert false in
  let t = create ~error_handler request_handler in
  reader_ready t;
  writer_yielded t;
  let writer_woken_up = on_writer_unyield t ignore in
  read_request t request;
  reader_closed t;
  Alcotest.(check bool) "Error handler fired"
    true !error_handler_fired;
  Alcotest.(check bool) "Writer woken up"
    true !writer_woken_up;
  write_response t (Response.create `Bad_request);
;;

let test_multiple_requests_in_single_read () =
  let response = Response.create `OK in
  let t =
    create (fun reqd ->
      Reqd.respond_with_string reqd response "")
  in
  let reqs =
    request_to_string (Request.create `GET "/") ^
    request_to_string (Request.create `GET "/")
  in
  read_string t reqs;
  write_response t response;
  write_response t response;
;;

let test_multiple_async_requests_in_single_read () =
  let response = Response.create `OK in
  let reqs_handled = ref 0 in
  let finish_handler = ref (fun () -> assert false) in
  let t =
    create (fun reqd ->
      reqs_handled := !reqs_handled + 1;
      finish_handler := (fun () ->
        Reqd.respond_with_string reqd response ""))
  in
  let reqs =
    request_to_string (Request.create `GET "/") ^
    request_to_string (Request.create `GET "/")
  in
  read_string t reqs;
  reader_yielded t;
  writer_yielded t;
  Alcotest.(check int) "fired handler once" 1 !reqs_handled;
  !finish_handler ();
  write_response t response;
  Alcotest.(check int) "fired handler again" 2 !reqs_handled;
  !finish_handler ();
  write_response t response;
  reader_ready t;
;;

let test_multiple_requests_in_single_read_with_close () =
  let response = Response.create `OK ~headers:Headers.connection_close in
  let t =
    create (fun reqd -> Reqd.respond_with_string reqd response "")
  in
  let reqs =
    request_to_string (Request.create `GET "/") ^
    request_to_string (Request.create `GET "/")
  in
  read_string t reqs;
  write_response t response;
  connection_is_shutdown t;
;;

let test_multiple_requests_in_single_read_with_eof () =
  let response = Response.create `OK in
  let t =
    create (fun reqd -> Reqd.respond_with_string reqd response "")
  in
  let reqs =
    request_to_string (Request.create `GET "/") ^
    request_to_string (Request.create `GET "/")
  in
  read_string t reqs ~eof:true;
  write_response t response;
  write_response t response;
  connection_is_shutdown t;
;;

let test_parse_failure_after_checkpoint () =
  let error_queue = ref None in
  let error_handler ?request:_ error _start_response =
    Alcotest.(check (option reject)) "Error queue is empty" !error_queue None;
    error_queue := Some error
  in
  let request_handler _reqd = assert false in
  let t = create ~error_handler request_handler in
  reader_ready t;
  read_string t "GET index.html HTTP/1.1\r\n";
  let result = feed_string t " index.html HTTP/1.1\r\n\r\n" in
  Alcotest.(check int) "Bad header not consumed" result 0;
  reader_closed t;
  match !error_queue with
  | None -> Alcotest.fail "Expected error"
  | Some error -> Alcotest.(check request_error) "Error" error `Bad_request
;;

let test_response_finished_before_body_read () =
  let response = Response.create `OK ~headers:(Headers.encoding_fixed 4) in
  let rev_body_chunks = ref [] in
  let request_handler reqd =
    let rec read_body () =
      Body.Reader.schedule_read
        (Reqd.request_body reqd)
        ~on_read:(fun buf ~off ~len ->
          rev_body_chunks := Bigstringaf.substring buf ~off ~len :: !rev_body_chunks;
          read_body ())
        ~on_eof:ignore;
    in
    read_body ();
    Reqd.respond_with_string reqd response "done"
  in
  let t = create request_handler in
  read_request t (Request.create `GET "/" ~headers:(Headers.encoding_fixed 12));
  write_response t response ~body:"done";
  (* Finish the request and send another *)
  read_string t "hello, ";
  read_string t "world";
  Alcotest.(check (list string)) "received body" ["world"; "hello, "] !rev_body_chunks;
  read_request t (Request.create `GET "/");
  write_response t response ~body:"done";
;;

let test_shutdown_in_request_handler () =
  let request = Request.create `GET "/" in
  let rec t =
    lazy (create (fun _ -> shutdown (Lazy.force t)))
  in
  let t = Lazy.force t in
  read_request t request;
  reader_closed t;
  writer_closed t
;;

let test_shutdown_during_asynchronous_request () =
  let request = Request.create `GET "/" in
  let response = Response.create `OK in
  let continue = ref (fun () -> ()) in
  let t = create (fun reqd ->
    continue := (fun () ->
      Reqd.respond_with_string reqd response ""))
  in
  read_request t request;
  shutdown t;
  (* This is raised from Faraday *)
  Alcotest.check_raises "[continue] raises because writer is closed"
    (Failure "cannot write to closed writer")
    !continue;
  reader_closed t;
  writer_closed t
;;

<<<<<<< HEAD
let test_upgrade () =
  let headers = Headers.upgrade "foo" in
  let request_handler reqd = Reqd.respond_with_upgrade reqd headers in
  let t = create request_handler in
  read_request t (Request.create `GET "/" ~headers);
  reader_upgraded t;
  write_response t (Response.create `Switching_protocols ~headers);
  writer_upgraded t;
;;

let test_upgrade_where_server_does_not_upgrade () =
  let respond, handler = capture_handler () in
  let t = create handler in
  read_request t (Request.create `GET "/" ~headers:(Headers.upgrade "foo"));
  (* At this point, we don't know if the response handler will call respond_with_upgrade
     or not. So we pause the reader until that is determined. *)
  reader_yielded t;

  (* Now pretend the user doesn't want to do the upgrade and make sure we close the
     connection *)
  !respond (fun reqd ->
    let response = Response.create `Bad_request ~headers:(Headers.encoding_fixed 0) in
    Reqd.respond_with_string reqd response "";
    write_response t response);

  (* The connection is left healthy and can be used for more requests *)
  read_request t (Request.create `GET "/" ~headers:(Headers.encoding_fixed 0));
  !respond (fun reqd ->
    let response = Response.create `OK ~headers:(Headers.encoding_fixed 0) in
    Reqd.respond_with_string reqd response "";
    write_response t response);
;;

let test_upgrade_with_initial_data () =
  let headers = Headers.upgrade "foo" in
  let request_handler reqd = Reqd.respond_with_upgrade reqd headers in
  let t = create request_handler in
  let payload = request_to_string (Request.create `GET "/" ~headers) ^ "foo" in
  let c = feed_string t payload in
  Alcotest.(check int) "read consumes headers" 53 c;
  reader_upgraded t;
  write_response t (Response.create `Switching_protocols ~headers);
  writer_upgraded t;
;;

let test_upgrade_with_bad_body_length () =
  let headers = Headers.upgrade "foo" in
  let request_handler reqd = Reqd.respond_with_upgrade reqd headers in
  let t = create request_handler in
  read_request t
    (Request.create `GET "/" ~headers:Headers.(headers @ encoding_fixed 100));
  reader_closed t;
  write_response t (Response.create `Bad_request) ~body:"400";
  writer_closed t;
;;

let test_asynchronous_upgrade () =
  let headers = Headers.upgrade "foo" in
  let respond, handler = capture_handler () in
  let t = create handler in
  read_request t (Request.create `GET "/" ~headers);
  reader_yielded t;

  !respond (fun reqd -> Reqd.respond_with_upgrade reqd headers);
  reader_upgraded t;
  write_response t (Response.create `Switching_protocols ~headers);
  writer_upgraded t;
;;

let test_upgrade_interrupted_by_shutdown () =
  let headers = Headers.upgrade "foo" in
  let respond, handler = capture_handler () in
  let t = create handler in
  read_request t (Request.create `GET "/" ~headers);
  reader_yielded t;

  shutdown t;
  (* XXX(dpatti): If we call this, we try to write to the closed writer *)
  (* !respond (fun reqd -> Reqd.respond_with_upgrade reqd headers); *)
  ignore respond;
  reader_closed t;
  writer_closed t;
=======
let test_schedule_read_with_data_available () =
  let response = Response.create `OK in
  let body = ref None in
  let continue = ref (fun () -> ()) in
  let request_handler reqd =
    body := Some (Reqd.request_body reqd);
    continue := (fun () ->
      Reqd.respond_with_string reqd response "")
  in
  let t = create request_handler in
  read_request t (Request.create `GET "/" ~headers:(Headers.encoding_fixed 6));

  let body = Option.get !body in
  let schedule_read expected =
    let did_read = ref false in
    Body.Reader.schedule_read body
      ~on_read:(fun buf ~off ~len ->
        let actual = Bigstringaf.substring buf ~off ~len in
        did_read := true;
        Alcotest.(check string) "Body" expected actual)
      ~on_eof:(fun () -> assert false);
    Alcotest.(check bool) "on_read called" true !did_read;
  in

  (* We get some data on the connection, but not the full response yet. *)
  read_string t "Hello";
  (* Schedule a read when there is already data available. on_read should be
     called synchronously *)
  schedule_read "Hello";
  read_string t "!";
  schedule_read "!";
  (* Also works with eof *)
  Body.Reader.schedule_read body
    ~on_read:(fun _ ~off:_ ~len:_ -> Alcotest.fail "Expected eof")
    ~on_eof:(fun () -> !continue ());
  write_response t response;
>>>>>>> aaeffb9e
;;

let tests =
  [ "initial reader state"  , `Quick, test_initial_reader_state
  ; "shutdown reader closed", `Quick, test_reader_is_closed_after_eof
  ; "single GET"            , `Quick, test_single_get
  ; "multiple GETs"         , `Quick, test_multiple_get
  ; "asynchronous response" , `Quick, test_asynchronous_response
  ; "echo POST"             , `Quick, test_echo_post
  ; "streaming response"    , `Quick, test_streaming_response
  ; "asynchronous streaming response", `Quick, test_asynchronous_streaming_response
  ; "asynchronous streaming response, immediate flush", `Quick, test_asynchronous_streaming_response_with_immediate_flush
  ; "empty fixed streaming response", `Quick, test_empty_fixed_streaming_response
  ; "empty chunked streaming response", `Quick, test_empty_chunked_streaming_response
  ; "connection error", `Quick, test_connection_error
  ; "synchronous error, synchronous handling", `Quick, test_synchronous_error
  ; "synchronous error, asynchronous handling", `Quick, test_synchronous_error_asynchronous_handling
  ; "asynchronous error, synchronous handling", `Quick, test_asynchronous_error
  ; "asynchronous error, asynchronous handling", `Quick, test_asynchronous_error_asynchronous_handling
  ; "chunked encoding", `Quick, test_chunked_encoding
  ; "blocked write on chunked encoding", `Quick, test_blocked_write_on_chunked_encoding
  ; "writer unexpected eof", `Quick, test_unexpected_eof
  ; "input shrunk", `Quick, test_input_shrunk
  ; "failed request parse", `Quick, test_failed_request_parse
  ; "bad request", `Quick, test_bad_request
  ; "multiple requests in single read", `Quick, test_multiple_requests_in_single_read
  ; "multiple async requests in single read", `Quick, test_multiple_async_requests_in_single_read
  ; "multiple requests with connection close", `Quick, test_multiple_requests_in_single_read_with_close
  ; "multiple requests with eof", `Quick, test_multiple_requests_in_single_read_with_eof
  ; "parse failure after checkpoint", `Quick, test_parse_failure_after_checkpoint
  ; "response finished before body read", `Quick, test_response_finished_before_body_read
  ; "shutdown in request handler", `Quick, test_shutdown_in_request_handler
  ; "shutdown during asynchronous request", `Quick, test_shutdown_during_asynchronous_request
<<<<<<< HEAD
  ; "upgrade", `Quick, test_upgrade
  ; "upgrade where server does not upgrade", `Quick, test_upgrade_where_server_does_not_upgrade
  ; "upgrade with initial data", `Quick, test_upgrade_with_initial_data
  ; "upgrade with bad body length", `Quick, test_upgrade_with_bad_body_length
  ; "asynchronous upgrade", `Quick, test_asynchronous_upgrade
  ; "upgrade interrupted by shutdown", `Quick, test_upgrade_interrupted_by_shutdown
=======
  ; "schedule read with data available", `Quick, test_schedule_read_with_data_available
>>>>>>> aaeffb9e
  ]<|MERGE_RESOLUTION|>--- conflicted
+++ resolved
@@ -969,7 +969,6 @@
   writer_closed t
 ;;
 
-<<<<<<< HEAD
 let test_upgrade () =
   let headers = Headers.upgrade "foo" in
   let request_handler reqd = Reqd.respond_with_upgrade reqd headers in
@@ -1052,7 +1051,8 @@
   ignore respond;
   reader_closed t;
   writer_closed t;
-=======
+;;
+
 let test_schedule_read_with_data_available () =
   let response = Response.create `OK in
   let body = ref None in
@@ -1089,7 +1089,6 @@
     ~on_read:(fun _ ~off:_ ~len:_ -> Alcotest.fail "Expected eof")
     ~on_eof:(fun () -> !continue ());
   write_response t response;
->>>>>>> aaeffb9e
 ;;
 
 let tests =
@@ -1123,14 +1122,11 @@
   ; "response finished before body read", `Quick, test_response_finished_before_body_read
   ; "shutdown in request handler", `Quick, test_shutdown_in_request_handler
   ; "shutdown during asynchronous request", `Quick, test_shutdown_during_asynchronous_request
-<<<<<<< HEAD
   ; "upgrade", `Quick, test_upgrade
   ; "upgrade where server does not upgrade", `Quick, test_upgrade_where_server_does_not_upgrade
   ; "upgrade with initial data", `Quick, test_upgrade_with_initial_data
   ; "upgrade with bad body length", `Quick, test_upgrade_with_bad_body_length
   ; "asynchronous upgrade", `Quick, test_asynchronous_upgrade
   ; "upgrade interrupted by shutdown", `Quick, test_upgrade_interrupted_by_shutdown
-=======
   ; "schedule read with data available", `Quick, test_schedule_read_with_data_available
->>>>>>> aaeffb9e
   ]